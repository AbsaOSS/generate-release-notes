--- conflicted
+++ resolved
@@ -21,10 +21,7 @@
 
 import logging
 import sys
-<<<<<<< HEAD
-=======
 
->>>>>>> 7a51e9fd
 from typing import Optional
 import semver
 
@@ -85,11 +82,7 @@
             return None
 
         # get the latest release
-<<<<<<< HEAD
         rls = self.get_latest_release(repo)
-=======
-        rls: GitRelease = self.get_latest_release(repo)
->>>>>>> 7a51e9fd
 
         # default is repository creation date if no releases OR created_at of latest release
         since = rls.created_at if rls else repo.created_at
@@ -142,30 +135,19 @@
         @param repo: The repository to get the latest release from.
         @return: The latest release of the repository, or None if no releases are found.
         """
-<<<<<<< HEAD
         # check if from-tag name is defined
         if ActionInputs.is_from_tag_name_defined():
             logger.info("Getting latest release by from-tag name %s", ActionInputs.get_tag_name())
             rls = self._safe_call(repo.get_release)(ActionInputs.get_from_tag_name())
-=======
-        if ActionInputs.is_from_tag_name_defined():
-            logger.info("Getting latest release by from-tag name %s", ActionInputs.get_tag_name())
-            rls: GitRelease = self._safe_call(repo.get_release)(ActionInputs.get_from_tag_name())
->>>>>>> 7a51e9fd
 
             if rls is None:
                 logger.info("Latest release not found for received tag %s. Ending!", ActionInputs.get_from_tag_name())
                 sys.exit(1)
 
         else:
-<<<<<<< HEAD
             logger.info("Getting latest release by semantic ordering (could not be the last one by time).")
             gh_releases: list = list(self._safe_call(repo.get_releases)())
             rls: GitRelease = self.__get_latest_semantic_release(gh_releases)
-=======
-            logger.info("Getting latest release by time.")
-            rls: GitRelease = self._safe_call(repo.get_latest_release)()
->>>>>>> 7a51e9fd
 
             if rls is None:
                 logger.info("Latest release not found for %s. 1st release for repository!", repo.full_name)
@@ -178,7 +160,6 @@
                 rls.published_at,
             )
 
-<<<<<<< HEAD
         return rls
 
     def __get_latest_semantic_release(self, releases) -> Optional[GitRelease]:
@@ -201,6 +182,4 @@
                 latest_version = current_version
                 rls = release
 
-=======
->>>>>>> 7a51e9fd
         return rls