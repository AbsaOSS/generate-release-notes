#
# Copyright 2023 ABSA Group Limited
#
# Licensed under the Apache License, Version 2.0 (the "License");
# you may not use this file except in compliance with the License.
# You may obtain a copy of the License at
#
#     http://www.apache.org/licenses/LICENSE-2.0
#
# Unless required by applicable law or agreed to in writing, software
# distributed under the License is distributed on an "AS IS" BASIS,
# WITHOUT WARRANTIES OR CONDITIONS OF ANY KIND, either express or implied.
# See the License for the specific language governing permissions and
# limitations under the License.
#

import logging
import time
from datetime import datetime
from typing import Optional, Callable
from github import Github

logger = logging.getLogger(__name__)


# pylint: disable=too-few-public-methods
class GithubRateLimiter:
    def __init__(self, github_client: Github):
        self.github_client = github_client

    def __call__(self, method: Callable) -> Callable:
        def wrapped_method(*args, **kwargs) -> Optional:
            # rate_limit = self.github_client.get_rate_limit().core
            remaining_calls = self.github_client.get_rate_limit().core.remaining
            reset_time = self.github_client.get_rate_limit().core.reset.timestamp()

            if remaining_calls < 5:
                logger.info("Rate limit almost reached. Sleeping until reset time.")
                sleep_time = reset_time - (now := time.time())
                while sleep_time <= 0:
                    # Note: received values can be in the past, so the time shift to 1st positive value is needed
                    reset_time += 3600  # Add 1 hour in seconds
                    sleep_time = reset_time - now

                total_sleep_time = sleep_time + 5  # Total sleep time including the additional 5 seconds
                hours, remainder = divmod(total_sleep_time, 3600)
                minutes, seconds = divmod(remainder, 60)

<<<<<<< HEAD
                logger.info(
                    "Sleeping for %s hours, %s minutes, and %s seconds until %s.",
                    hours,
                    minutes,
                    seconds,
                    datetime.fromtimestamp(reset_time).strftime("%Y-%m-%d %H:%M:%S"),
                )
=======
                logger.info("Sleeping for %s hours, %s minutes, and %s seconds until %s.",
                             hours, minutes, seconds, datetime.fromtimestamp(reset_time).strftime('%Y-%m-%d %H:%M:%S'))
>>>>>>> b1e57dfd
                time.sleep(sleep_time + 5)  # Sleep for the calculated time plus 5 seconds

            return method(*args, **kwargs)

        return wrapped_method<|MERGE_RESOLUTION|>--- conflicted
+++ resolved
@@ -46,18 +46,8 @@
                 hours, remainder = divmod(total_sleep_time, 3600)
                 minutes, seconds = divmod(remainder, 60)
 
-<<<<<<< HEAD
-                logger.info(
-                    "Sleeping for %s hours, %s minutes, and %s seconds until %s.",
-                    hours,
-                    minutes,
-                    seconds,
-                    datetime.fromtimestamp(reset_time).strftime("%Y-%m-%d %H:%M:%S"),
-                )
-=======
                 logger.info("Sleeping for %s hours, %s minutes, and %s seconds until %s.",
                              hours, minutes, seconds, datetime.fromtimestamp(reset_time).strftime('%Y-%m-%d %H:%M:%S'))
->>>>>>> b1e57dfd
                 time.sleep(sleep_time + 5)  # Sleep for the calculated time plus 5 seconds
 
             return method(*args, **kwargs)
